--- conflicted
+++ resolved
@@ -55,7 +55,6 @@
         credentials: true,
       });
 
-<<<<<<< HEAD
       // Setup Swagger documentation
       const config = new DocumentBuilder()
         .setTitle('Sprint Capacity Planner API')
@@ -68,9 +67,8 @@
       const document = SwaggerModule.createDocument(app, config);
       SwaggerModule.setup('api-docs', app, document);
 
-=======
       console.log('Initializing NestJS app...');
->>>>>>> 2ea574f4
+      
       await app.init();
       console.log('NestJS app initialized successfully');
       cachedApp = app.getHttpAdapter().getInstance();
